import java.nio.file.Files 
import java.nio.file.Paths
import java.nio.file.Path
import static java.nio.file.StandardCopyOption.REPLACE_EXISTING;

final class FileManager {

    public static Set<String> getModifiedFiles(Project project, String childSHA, String ancestorSHA) {
        Set<String> modifiedFiles = new HashSet<String>()
        Process gitDiff = new ProcessBuilder('git', 'diff', '--name-only', childSHA, ancestorSHA)
            .directory(new File(project.getPath()))
            .start()
        
        gitDiff.getInputStream().eachLine {
            if(it.endsWith('.java'))
                modifiedFiles.add(it)
        }

        return modifiedFiles
    }

    public static File copyFile(Project project, String path, String SHA) {
        Process gitCatFile = new ProcessBuilder('git', 'cat-file', '-p', "${SHA}:${path}")
            .directory(new File(project.getPath()))
            .start()
    
        
        File target = new File("${SHA}.java")
        gitCatFile.getInputStream().eachLine {
            target << "${it}\n"
        }
        return target
    }

<<<<<<< HEAD
    public static File copyAndMoveFile(Project project, String file, String sha, String target) {
        Path targetPath = Paths.get(target)
        if(!Files.exists(targetPath)) {
            File targetFile = copyFile(project, file, sha)
            println targetPath.toFile()
            targetFile.renameTo(targetPath.toFile())
            return targetFile
        }

    }

    public static File createOutputFiles(String outputPath) {
        File outputDir = new File(outputPath)
        if (!outputDir.exists())
            outputDir.mkdirs()
        
        createStatisticsFiles(outputPath)
        createDataFiles(outputPath)

        return outputDir
    }

    private static File createStatisticsFiles(String outputPath) {
        File statisticsDir = new File(outputPath + '/statistics')
        if (!statisticsDir.exists())
            statisticsDir.mkdirs()

        File statisticsResultsFile = new File(outputPath + "/statistics/results.csv")
        if (statisticsResultsFile.exists())
            statisticsResultsFile.delete()

        statisticsResultsFile << 'project,merge commit,is octopus,number of merge conflicts,merge conflict ocurrence,number of conflicting files, number of developers\' mean,number of commits\' mean,number of changed files\' mean, number of changed lines\' mean,duration mean,conclusion delay\n'

        return statisticsResultsFile
    }

    private static File createDataFiles(String outputPath) {
        File dataDir = new File(outputPath + '/data')
        if (!dataDir.exists())
            dataDir.mkdirs()        

        File dataResultsFile = new File(outputPath + '/data/results.csv')
        if(dataResultsFile.exists())
            dataResultsFile.delete()

        dataResultsFile << 'project;merge commit;class;method;left modifications;right modifications\n'
        return dataResultsFile
=======
    public static void copyAndMoveFile(Project project, String file, String sha, String target) {
        File targetFile = copyFile(project, file, sha)
        Files.move(targetFile.toPath(), Paths.get(target), REPLACE_EXISTING)
>>>>>>> a0b7671c
    }

    public static delete(File file) {
        if (!file.isDirectory())
            file.delete()
        else {
            if (file.list().length == 0) 
                file.delete()
            else {
                String[] files = file.list()
                for (temp in files) {
                    delete(new File(file, temp))
                }
                if (file.list().length == 0) 
                    file.delete()
            }
        }
    }

}<|MERGE_RESOLUTION|>--- conflicted
+++ resolved
@@ -32,16 +32,9 @@
         return target
     }
 
-<<<<<<< HEAD
-    public static File copyAndMoveFile(Project project, String file, String sha, String target) {
-        Path targetPath = Paths.get(target)
-        if(!Files.exists(targetPath)) {
-            File targetFile = copyFile(project, file, sha)
-            println targetPath.toFile()
-            targetFile.renameTo(targetPath.toFile())
-            return targetFile
-        }
-
+    public static void copyAndMoveFile(Project project, String file, String sha, String target) {
+        File targetFile = copyFile(project, file, sha)
+        Files.move(targetFile.toPath(), Paths.get(target), REPLACE_EXISTING)
     }
 
     public static File createOutputFiles(String outputPath) {
@@ -80,11 +73,6 @@
 
         dataResultsFile << 'project;merge commit;class;method;left modifications;right modifications\n'
         return dataResultsFile
-=======
-    public static void copyAndMoveFile(Project project, String file, String sha, String target) {
-        File targetFile = copyFile(project, file, sha)
-        Files.move(targetFile.toPath(), Paths.get(target), REPLACE_EXISTING)
->>>>>>> a0b7671c
     }
 
     public static delete(File file) {
