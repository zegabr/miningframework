--- conflicted
+++ resolved
@@ -16,12 +16,6 @@
 
     @Override
     public void collectExperimentalData(Project project, MergeCommit mergeCommit) {
-<<<<<<< HEAD
-        BuildCollector buildCollector = new BuildCollector(arguments.getAccessKey())
-=======
-
-        // BuildCollector buildCollector = new BuildCollector()
->>>>>>> 2eb1f866
         String outputPath = arguments.getOutputPath()
 
         File resultsFile = new File("${outputPath}/data/results.csv")
@@ -31,12 +25,6 @@
         }
 
         getMutuallyModifiedAttributesAndMethods(project, mergeCommit)
-
-<<<<<<< HEAD
-        buildCollector.collectBuild(project, mergeCommit)
-=======
-        // buildCollector.collectBuild(project, mergeCommit)
->>>>>>> 2eb1f866
 
         println "Data collection finished!"
     }
