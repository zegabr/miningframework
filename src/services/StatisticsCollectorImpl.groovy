package services
import main.interfaces.StatisticsCollector

import java.text.SimpleDateFormat
import java.util.concurrent.TimeUnit
import java.text.ParseException 
import static main.app.MiningFramework.arguments


import main.util.*
import main.project.*
import java.util.regex.Pattern
import java.util.regex.Matcher

class StatisticsCollectorImpl implements StatisticsCollector {

    @Override
    public void collectStatistics(Project project, MergeCommit mergeCommit) {
<<<<<<< HEAD
        String outputPath = arguments.getOutputPath()
        File resultsFile = new File("${outputPath}/statistics/results.csv")
=======
        String outputPath = MiningFramework.getOutputPath()
        File resultsFile = createFilesIfTheyDontExist(outputPath)
>>>>>>> 893f2a75

        boolean isOctopus = mergeCommit.isOctopus()

        double numberOfDevelopersMean = getNumberOfDevelopersMean(project, mergeCommit)
        double numberOfCommitsMean = getNumberOfCommitsMean(project, mergeCommit)
        double numberOfChangedFilesMean = getNumberOfChangedFilesMean(project, mergeCommit)
        double numberOfChangedLinesMean = getNumberOfChangedLinesMean(project, mergeCommit)
        double durationMean = getDurationMean(project, mergeCommit)
        int conclusionDelay = getConclusionDelay(project, mergeCommit)
        String remoteRepositoryURL = arguments.getResultsRemoteRepositoryURL()

<<<<<<< HEAD
        synchronized (this) {
            if(arguments.isPushCommandActive()) {
                File resultsFileLinks = new File("${outputPath}/statistics/results-links.csv")
                String projectLink = addLink(remoteRepositoryURL, project.getName())
                String mergeCommitSHALink = addLink(remoteRepositoryURL, "${project.getName()}/files/${project.getName()}/${mergeCommit.getSHA()}")
=======
            resultsFileLinks << "${projectLink},${mergeCommitSHALink},${isOctopus},${numberOfDevelopersMean},${numberOfCommitsMean},${numberOfChangedFilesMean},${numberOfChangedLinesMean},${durationMean},${conclusionDelay}\n"
        } 
        resultsFile << "${project.getName()},${mergeCommit.getSHA()},${isOctopus},${numberOfDevelopersMean},${numberOfCommitsMean},${numberOfChangedFilesMean},${numberOfChangedLinesMean},${durationMean},${conclusionDelay}\n"
>>>>>>> 893f2a75

                resultsFileLinks << "${projectLink},${mergeCommitSHALink},${isOctopus},${numberOfMergeConflicts},${mergeConflictOcurrence},${numberOfConflictingFiles},${numberOfDevelopersMean},${numberOfCommitsMean},${numberOfChangedFilesMean},${numberOfChangedLinesMean},${durationMean},${conclusionDelay}\n"
            } 
            resultsFile << "${project.getName()},${mergeCommit.getSHA()},${isOctopus},${numberOfMergeConflicts},${mergeConflictOcurrence},${numberOfConflictingFiles},${numberOfDevelopersMean},${numberOfCommitsMean},${numberOfChangedFilesMean},${numberOfChangedLinesMean},${durationMean},${conclusionDelay}\n"
        }

        println "${project.getName()} - Statistics collection finished!"
    }

    private createFilesIfTheyDontExist (String outputPath) {
        File statisticsDir = new File(outputPath + '/statistics')
        if (!statisticsDir.exists()) {
            statisticsDir.mkdirs()
        }

        File statisticsResultsFile = new File(outputPath + "/statistics/results.csv")
        if (!statisticsResultsFile.exists()) {
            statisticsResultsFile << 'project,merge commit,is octopus,number of developers\' mean,number of commits\' mean,number of changed files\' mean, number of changed lines\' mean,duration mean,conclusion delay\n'
        }
        
        return statisticsResultsFile
    }
    
    private String addLink(String url, String path) {
        return "=HYPERLINK(${url}/tree/master/output-${path};${path})"
    }

    private double getNumberOfDevelopersMean(Project project, MergeCommit mergeCommit) {
        String[] parents = mergeCommit.getParentsSHA()
        int[] numberOfDevelopers = new int[parents.length]

        for (int i = 0; i < parents.length; i++) {
            Process gitRevList = ProcessRunner.runProcess(project.getPath(), 'git', 'rev-list', mergeCommit.getAncestorSHA(), parents[i], '--pretty=%an')

            Set<String> developers = new HashSet<String>()
            gitRevList.getInputStream().eachLine {
                if (!it.startsWith('commit'))
                    developers.add(it)
            }
            numberOfDevelopers[i] = developers.size()
        }
        return geometricMean(numberOfDevelopers)
    }

    private double getNumberOfCommitsMean(Project project, MergeCommit mergeCommit) {
        String[] parents = mergeCommit.getParentsSHA()
        int[] numberOfCommits = new int[parents.length]

        for (int i = 0; i < parents.length; i++) {
            Process gitRevList = ProcessRunner.runProcess(project.getPath(), 'git', 'rev-list', '--count', mergeCommit.getAncestorSHA(), parents[i])

            gitRevList.getInputStream().eachLine {
                numberOfCommits[i] = Integer.parseInt(it)
            }
        }
        return geometricMean(numberOfCommits)
    }

    private double getNumberOfChangedFilesMean(Project project, MergeCommit mergeCommit) {
        String[] parents = mergeCommit.getParentsSHA()
        int[] numberOfChangedFiles = new int[parents.length]

        for (int i = 0; i < parents.length; i++) {
            Process gitRevList = ProcessRunner.runProcess(project.getPath(), 'git', 'diff', '--name-only', parents[i], mergeCommit.getAncestorSHA())

            numberOfChangedFiles[i] = 0
            gitRevList.getInputStream().eachLine {
                numberOfChangedFiles[i]++
            }
        }
        return geometricMean(numberOfChangedFiles)
    }

    private double getNumberOfChangedLinesMean(Project project, MergeCommit mergeCommit) {
        String[] parents = mergeCommit.getParentsSHA()
        int[] numberOfChangedLines = new int[parents.length]

        for (int i = 0; i < parents.length; i++) {
            Process gitRevList = ProcessRunner.runProcess(project.getPath(), 'git', 'diff', parents[i], mergeCommit.getAncestorSHA())

            numberOfChangedLines[i] = 0
            gitRevList.getInputStream().eachLine {
                if(it.startsWith('+ ') || it.startsWith('- ')) {
                    numberOfChangedLines[i]++
                }
            }
        }
        return geometricMean(numberOfChangedLines)
    }

    private double getDurationMean(Project project, MergeCommit mergeCommit) {
        String[] parents = mergeCommit.getParentsSHA()
        int[] numberOfDaysPassed = new int[parents.length]
        SimpleDateFormat formatter = new SimpleDateFormat('yyyy-mm-dd')

        for (int i = 0; i < parents.length; i++) {
            Process gitLog = ProcessRunner.runProcess(project.getPath(), 'git', 'log', '--date=short', '--pretty=%H%n%ad', parents[i])

            numberOfDaysPassed[i] = 0
            try {
                BufferedReader reader = new BufferedReader(new InputStreamReader(gitLog.getInputStream()))
                ArrayList<String> output = reader.readLines()
    
                Date parentDate = formatter.parse(output[1])

                int j;
                for(j = 2; j < output.size(); j++) {
                    if(output[j].equals(mergeCommit.getAncestorSHA()))
                        break
                }

                Date ancestorDate = formatter.parse(output[j + 1])
                long diff = parentDate.getTime() - ancestorDate.getTime()
                numberOfDaysPassed[i] = Math.abs(TimeUnit.DAYS.convert(diff, TimeUnit.MILLISECONDS))
            
            } catch(IOException | ParseException e) {
                println e
            }
        }
        return geometricMean(numberOfDaysPassed)
    }

    private int getConclusionDelay(Project project, MergeCommit mergeCommit) {
        if (mergeCommit.isOctopus()) {
            println "Conclusion delay is not supported for octopus merge commits, delay was set to -1"
            return -1;
        }
        String[] parents = mergeCommit.getParentsSHA()
        Date[] commitDates = new Date[parents.length]
        SimpleDateFormat formatter = new SimpleDateFormat('yyyy-mm-dd')

        // This metric implies two parents only.
        for (int i = 0; i < 2; i++) {
            Process gitShow = ProcessRunner.runProcess(project.getPath(), 'git', 'show', '--date=short', '--pretty=%ad', parents[i])

            try {
                BufferedReader reader = new BufferedReader(new InputStreamReader(gitShow.getInputStream()))
                ArrayList<String> output = reader.readLines()
                commitDates[i] = formatter.parse(output[0])
            } catch(IOException | ParseException e) {
                e.printStackTrace()
            }
        }

        long diff = Math.abs(commitDates[1].getTime() - commitDates[0].getTime())
        return TimeUnit.DAYS.convert(diff, TimeUnit.MILLISECONDS)
    }

    private double geometricMean(int[] array) {
        double product = 1
        for (number in array)
            product *= number
        return Math.pow(product, 1/array.length)
    }
}<|MERGE_RESOLUTION|>--- conflicted
+++ resolved
@@ -16,14 +16,9 @@
 
     @Override
     public void collectStatistics(Project project, MergeCommit mergeCommit) {
-<<<<<<< HEAD
         String outputPath = arguments.getOutputPath()
         File resultsFile = new File("${outputPath}/statistics/results.csv")
-=======
-        String outputPath = MiningFramework.getOutputPath()
-        File resultsFile = createFilesIfTheyDontExist(outputPath)
->>>>>>> 893f2a75
-
+      
         boolean isOctopus = mergeCommit.isOctopus()
 
         double numberOfDevelopersMean = getNumberOfDevelopersMean(project, mergeCommit)
@@ -34,21 +29,14 @@
         int conclusionDelay = getConclusionDelay(project, mergeCommit)
         String remoteRepositoryURL = arguments.getResultsRemoteRepositoryURL()
 
-<<<<<<< HEAD
         synchronized (this) {
             if(arguments.isPushCommandActive()) {
                 File resultsFileLinks = new File("${outputPath}/statistics/results-links.csv")
                 String projectLink = addLink(remoteRepositoryURL, project.getName())
                 String mergeCommitSHALink = addLink(remoteRepositoryURL, "${project.getName()}/files/${project.getName()}/${mergeCommit.getSHA()}")
-=======
-            resultsFileLinks << "${projectLink},${mergeCommitSHALink},${isOctopus},${numberOfDevelopersMean},${numberOfCommitsMean},${numberOfChangedFilesMean},${numberOfChangedLinesMean},${durationMean},${conclusionDelay}\n"
-        } 
-        resultsFile << "${project.getName()},${mergeCommit.getSHA()},${isOctopus},${numberOfDevelopersMean},${numberOfCommitsMean},${numberOfChangedFilesMean},${numberOfChangedLinesMean},${durationMean},${conclusionDelay}\n"
->>>>>>> 893f2a75
-
-                resultsFileLinks << "${projectLink},${mergeCommitSHALink},${isOctopus},${numberOfMergeConflicts},${mergeConflictOcurrence},${numberOfConflictingFiles},${numberOfDevelopersMean},${numberOfCommitsMean},${numberOfChangedFilesMean},${numberOfChangedLinesMean},${durationMean},${conclusionDelay}\n"
-            } 
-            resultsFile << "${project.getName()},${mergeCommit.getSHA()},${isOctopus},${numberOfMergeConflicts},${mergeConflictOcurrence},${numberOfConflictingFiles},${numberOfDevelopersMean},${numberOfCommitsMean},${numberOfChangedFilesMean},${numberOfChangedLinesMean},${durationMean},${conclusionDelay}\n"
+                resultsFileLinks << "${projectLink},${mergeCommitSHALink},${isOctopus},${numberOfDevelopersMean},${numberOfCommitsMean},${numberOfChangedFilesMean},${numberOfChangedLinesMean},${durationMean},${conclusionDelay}\n"
+             } 
+             resultsFile << "${project.getName()},${mergeCommit.getSHA()},${isOctopus},${numberOfDevelopersMean},${numberOfCommitsMean},${numberOfChangedFilesMean},${numberOfChangedLinesMean},${durationMean},${conclusionDelay}\n"
         }
 
         println "${project.getName()} - Statistics collection finished!"
