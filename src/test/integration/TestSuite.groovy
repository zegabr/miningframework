--- conflicted
+++ resolved
@@ -16,11 +16,7 @@
 
 
 @RunWith(Suite.class)
-<<<<<<< HEAD
-@SuiteClasses([SameLineTest.class, MergeConflictCollectorTest.class, CommitFilterTest.class])
-=======
-@SuiteClasses([SameLineTest.class, MergeConflictFilterTest.class, OutputFileTest.class])
->>>>>>> cd6f87bd
+@SuiteClasses([SameLineTest.class, MergeConflictCollectorTest.class, CommitFilterTest.class, OutputFileTest.class])
 public class TestSuite {
     public static Map<String, String> outputMethods;
     public static Map<String, String> outputCommits;
@@ -29,15 +25,18 @@
     static void setUp() {
 
         runFramework('src/test/integration/input.csv', 'src/test/integration/output', new TestModule())
-
-        Map<String, String> outputFiles = new HashMap<String, String>();
+        
+        Map<String, String> outputMethods = new HashMap<String, String>();
+        Map<String, String> outputCommits = new HashMap<String, String>();
         String output = new File('src/test/integration/output/data/results.csv').getText()
         def iterator = parseCsv(output, separator:';')
         for (line in iterator) {
-            outputFiles.put(line[3], "${line[4]} ${line[5]} ${line[6]} ${line[7]}")
+            outputMethods.put(line[3], "${line[4]} ${line[5]} ${line[6]} ${line[7]}")
+            outputCommits.put(line[1], line.toString())
         }
 
-        modifiedLines = outputFiles
+        this.outputMethods = outputMethods
+        this.outputCommits = outputCommits
 
         runFramework('src/test/integration/fileTest/projects.csv', 'src/test/integration/fileTest/output', new FileTestModule())
     }
@@ -65,22 +64,6 @@
 
         framework.setProjectList(projectList)
         framework.start()
-<<<<<<< HEAD
-        
-        Map<String, String> outputMethods = new HashMap<String, String>();
-        Map<String, String> outputCommits = new HashMap<String, String>();
-        String output = new File('src/test/integration/output/data/results.csv').getText()
-        def iterator = parseCsv(output, separator:';')
-        for (line in iterator) {
-            outputMethods.put(line[3], "${line[4]} ${line[5]} ${line[6]} ${line[7]}")
-            outputCommits.put(line[1], line.toString())
-        }
-
-        this.outputMethods = outputMethods
-        this.outputCommits = outputCommits
-=======
-
->>>>>>> cd6f87bd
     }
 
     public static getModifiedLines(String method) {
